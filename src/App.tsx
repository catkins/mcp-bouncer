--- conflicted
+++ resolved
@@ -39,10 +39,6 @@
   const { toasts, removeToast } = useToast();
   const [tab, setTab] = useState<'servers' | 'clients' | 'logs'>('servers');
   const [logsCount, setLogsCount] = useState<number>(0);
-
-<<<<<<< HEAD
-  // no-op refresh; list updates are event-driven
-=======
   // Load logs count on startup (keeps parity with earlier behavior)
   useEffect(() => {
     MCPService.LogsCount()
@@ -61,7 +57,6 @@
   }, []);
 
   useEffect(() => { loadServers(); }, []);
->>>>>>> 05b45c90
 
   return (
     <div className="min-h-screen bg-gray-100 dark:bg-radial dark:from-gray-800 dark:via-gray-800 dark:to-gray-900">
@@ -84,22 +79,8 @@
 
 
         {tab === 'servers' ? (
-<<<<<<< HEAD
-          <ServerList
-            servers={servers}
-            clientStatus={clientStatus}
-            onAddServer={addServer}
-            onUpdateServer={updateServer}
-            onRemoveServer={removeServer}
-            onToggleServer={toggleServer}
-            onRestartServer={restartServer}
-            onAuthorizeServer={authorizeServer}
-          />
-        ) : (
-=======
           <ServersPage />
         ) : tab === 'clients' ? (
->>>>>>> 05b45c90
           <ClientList />
         ) : (
           <LogsPage />
