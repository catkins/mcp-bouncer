import type { Meta, StoryObj } from '@storybook/react';
import { ToolsModal } from './ToolsModal';
import { useState, useEffect } from 'react';

// Mock the MCPService for Storybook
const mockMCPService = {
  GetClientTools: async (serverName: string) => {
    // Simulate API delay
    await new Promise(resolve => setTimeout(resolve, 1000));

    const toolsData = {
      fetch: [
        {
          name: 'fetch_url',
          description: 'Fetch content from a URL',
          inputSchema: {
            type: 'object',
            properties: {
              url: { type: 'string', description: 'URL to fetch' },
              method: { type: 'string', enum: ['GET', 'POST'], default: 'GET' },
            },
          },
        },
        {
          name: 'download_file',
          description: 'Download a file from a URL',
          inputSchema: {
            type: 'object',
            properties: {
              url: { type: 'string', description: 'URL to download from' },
              filename: { type: 'string', description: 'Local filename to save as' },
            },
          },
        },
        {
          name: 'parse_html',
          description: 'Parse HTML content and extract specific elements',
          inputSchema: {
            type: 'object',
            properties: {
              html: { type: 'string', description: 'HTML content to parse' },
              selector: { type: 'string', description: 'CSS selector to extract' },
            },
          },
        },
      ],
      buildkite: [
        {
          name: 'list_pipelines',
          description: 'List all pipelines in the organization',
          inputSchema: {
            type: 'object',
            properties: {
              org_slug: { type: 'string', description: 'Organization slug' },
            },
          },
        },
        {
          name: 'get_build',
          description: 'Get details about a specific build',
          inputSchema: {
            type: 'object',
            properties: {
              org_slug: { type: 'string', description: 'Organization slug' },
              pipeline_slug: { type: 'string', description: 'Pipeline slug' },
              build_number: { type: 'string', description: 'Build number' },
            },
          },
        },
        {
          name: 'create_build',
          description: 'Trigger a new build',
          inputSchema: {
            type: 'object',
            properties: {
              org_slug: { type: 'string', description: 'Organization slug' },
              pipeline_slug: { type: 'string', description: 'Pipeline slug' },
              commit: { type: 'string', description: 'Commit SHA' },
              branch: { type: 'string', description: 'Branch name' },
            },
          },
        },
        {
          name: 'list_builds',
          description: 'List builds for a pipeline',
          inputSchema: {
            type: 'object',
            properties: {
              org_slug: { type: 'string', description: 'Organization slug' },
              pipeline_slug: { type: 'string', description: 'Pipeline slug' },
            },
          },
        },
      ],
      context7: [
        {
          name: 'search_context',
          description: 'Search through context data',
          inputSchema: {
            type: 'object',
            properties: {
              query: { type: 'string', description: 'Search query' },
              limit: { type: 'number', description: 'Maximum results to return' },
            },
          },
        },
        {
          name: 'get_context',
          description: 'Get context by ID',
          inputSchema: {
            type: 'object',
            properties: {
              id: { type: 'string', description: 'Context ID' },
            },
          },
        },
      ],
      'empty-server': [],
    };

    if (serverName === 'error-server') {
      throw new Error('Failed to load tools: Server not responding');
    }

    return toolsData[serverName as keyof typeof toolsData] || [];
  },

<<<<<<< HEAD
  ToggleTool: async (_serverName: string, toolName: string, _enabled: boolean) => {
=======
  ToggleTool: async (_serverName: string, _toolName: string, _enabled: boolean) => {
>>>>>>> 05b45c90
    // Simulate API delay
    await new Promise(resolve => setTimeout(resolve, 500));

    if (_toolName === 'error-tool') {
      throw new Error('Failed to toggle tool: Permission denied');
    }

    return { success: true };
  },
};

// Mock the service module for Storybook
declare global {
  interface Window {
    MCPService: any;
  }
}

// Set up the mock service
if (typeof window !== 'undefined') {
  (window as any).MCPService = mockMCPService;
}

const meta: Meta<typeof ToolsModal> = {
  title: 'Components/ToolsModal',
  component: ToolsModal,
  parameters: {
    layout: 'fullscreen',
    backgrounds: {
      default: 'dark-overlay',
      values: [
        { name: 'dark-overlay', value: 'rgba(0, 0, 0, 0.5)' },
        { name: 'light-overlay', value: 'rgba(255, 255, 255, 0.8)' },
      ],
    },
  },
  tags: ['autodocs'],
  args: {
    serverName: 'fetch',
    isOpen: true,
  },
  argTypes: {
    onClose: { action: 'closed' },
    isOpen: {
      control: { type: 'boolean' },
      description: 'Whether the modal is open',
    },
    serverName: {
      control: { type: 'select' },
      options: ['fetch', 'buildkite', 'context7', 'empty-server', 'error-server'],
      description: 'Server name to load tools for',
    },
  },
};

export default meta;
type Story = StoryObj<typeof meta>;

export const Default: Story = {
  args: {
    serverName: 'fetch',
    isOpen: true,
  },
};

export const FetchServer: Story = {
  args: {
    serverName: 'fetch',
    isOpen: true,
  },
};

export const BuildkiteServer: Story = {
  args: {
    serverName: 'buildkite',
    isOpen: true,
  },
};

export const Context7Server: Story = {
  args: {
    serverName: 'context7',
    isOpen: true,
  },
};

export const EmptyServer: Story = {
  args: {
    serverName: 'empty-server',
    isOpen: true,
  },
};

export const ErrorServer: Story = {
  args: {
    serverName: 'error-server',
    isOpen: true,
  },
};

export const Closed: Story = {
  args: {
    serverName: 'fetch',
    isOpen: false,
  },
};

// Interactive example that manages its own state
export const Interactive = () => {
  const [isOpen, setIsOpen] = useState(false);
  const [serverName, setServerName] = useState('fetch');

  return (
    <div className="p-8">
      <div className="space-y-4 mb-8">
        <div>
          <label className="block text-sm font-medium text-gray-700 mb-2">Server:</label>
          <select
            value={serverName}
            onChange={e => setServerName(e.target.value)}
            className="px-3 py-2 border border-gray-300 rounded-md bg-white"
          >
            <option value="fetch">Fetch Server (3 tools)</option>
            <option value="buildkite">Buildkite Server (4 tools)</option>
            <option value="context7">Context7 Server (2 tools)</option>
            <option value="empty-server">Empty Server (0 tools)</option>
            <option value="error-server">Error Server</option>
          </select>
        </div>
        <button
          onClick={() => setIsOpen(true)}
          className="px-4 py-2 bg-blue-500 text-white rounded hover:bg-blue-600"
        >
          Open Tools Modal
        </button>
      </div>

      <ToolsModal serverName={serverName} isOpen={isOpen} onClose={() => setIsOpen(false)} />
    </div>
  );
};

Interactive.parameters = {
  layout: 'fullscreen',
  backgrounds: { default: 'light-overlay' },
};

// Example showing loading state
export const LoadingState = () => {
  const [isOpen, setIsOpen] = useState(true);

  useEffect(() => {
    // Override the mock to simulate slower loading
    const slowMockService = {
      ...mockMCPService,
      GetClientTools: async (_serverName: string) => {
        await new Promise(resolve => setTimeout(resolve, 3000));
<<<<<<< HEAD
        return mockMCPService.GetClientTools(_serverName);
=======
        return mockMCPService.GetClientTools('fetch');
>>>>>>> 05b45c90
      },
    };

    if (typeof window !== 'undefined') {
      (window as any).MCPService = slowMockService;
    }
  }, []);

  return (
    <div className="p-8">
      <button
        onClick={() => setIsOpen(true)}
        className="px-4 py-2 bg-blue-500 text-white rounded hover:bg-blue-600 mb-4"
      >
        Open Slow Loading Modal
      </button>

      <ToolsModal serverName="fetch" isOpen={isOpen} onClose={() => setIsOpen(false)} />
    </div>
  );
};

LoadingState.parameters = {
  layout: 'fullscreen',
  backgrounds: { default: 'light-overlay' },
};

// Dark theme example
export const DarkTheme: Story = {
  args: {
    serverName: 'buildkite',
    isOpen: true,
  },
  parameters: {
    backgrounds: { default: 'dark-overlay' },
    theme: 'dark',
  },
};

// Example with many tools to test scrolling
export const ManyTools = () => {
  const [isOpen, setIsOpen] = useState(true);

  useEffect(() => {
    // Override mock to return many tools
    const manyToolsService = {
      ...mockMCPService,
      GetClientTools: async (_serverName: string) => {
        await new Promise(resolve => setTimeout(resolve, 1000));
        return Array.from({ length: 25 }, (_, i) => ({
          name: `tool_${i + 1}`,
          description: `This is tool number ${i + 1}. It performs various operations and has a longer description to test the layout with more content.`,
          inputSchema: {
            type: 'object',
            properties: {
              param1: { type: 'string', description: 'First parameter' },
              param2: { type: 'string', description: 'Second parameter' },
            },
          },
        }));
      },
    };

    if (typeof window !== 'undefined') {
      (window as any).MCPService = manyToolsService;
    }
  }, []);

  return (
    <div className="p-8">
      <button
        onClick={() => setIsOpen(true)}
        className="px-4 py-2 bg-blue-500 text-white rounded hover:bg-blue-600 mb-4"
      >
        Open Modal with Many Tools
      </button>

      <ToolsModal serverName="many-tools" isOpen={isOpen} onClose={() => setIsOpen(false)} />
    </div>
  );
};

ManyTools.parameters = {
  layout: 'fullscreen',
  backgrounds: { default: 'light-overlay' },
};<|MERGE_RESOLUTION|>--- conflicted
+++ resolved
@@ -125,11 +125,7 @@
     return toolsData[serverName as keyof typeof toolsData] || [];
   },
 
-<<<<<<< HEAD
-  ToggleTool: async (_serverName: string, toolName: string, _enabled: boolean) => {
-=======
   ToggleTool: async (_serverName: string, _toolName: string, _enabled: boolean) => {
->>>>>>> 05b45c90
     // Simulate API delay
     await new Promise(resolve => setTimeout(resolve, 500));
 
@@ -287,11 +283,7 @@
       ...mockMCPService,
       GetClientTools: async (_serverName: string) => {
         await new Promise(resolve => setTimeout(resolve, 3000));
-<<<<<<< HEAD
-        return mockMCPService.GetClientTools(_serverName);
-=======
         return mockMCPService.GetClientTools('fetch');
->>>>>>> 05b45c90
       },
     };
 
