use std::collections::HashMap;

use axum::Router;
use mcp_bouncer::client::ensure_rmcp_client;
use mcp_bouncer::config::{MCPServerConfig, TransportType};
use rmcp::model as mcp;
use rmcp::transport::streamable_http_server::{
    StreamableHttpServerConfig, StreamableHttpService, session::local::LocalSessionManager,
};

#[derive(Clone)]
struct TestHttpService;

impl rmcp::handler::server::ServerHandler for TestHttpService {
    fn get_info(&self) -> mcp::ServerInfo {
        mcp::ServerInfo {
            protocol_version: mcp::ProtocolVersion::V_2025_03_26,
            capabilities: mcp::ServerCapabilities::builder()
                .enable_tools()
                .enable_tool_list_changed()
                .build(),
<<<<<<< HEAD
            server_info: mcp::Implementation { name: "http-test".into(), version: "0.0.1".into(), title: None, website_url: None, icons: None },
=======
            server_info: mcp::Implementation {
                name: "http-test".into(),
                title: None,
                version: "0.0.1".into(),
                icons: None,
                website_url: None,
            },
>>>>>>> 05b45c90
            instructions: None,
        }
    }

    fn list_tools(
        &self,
        _request: Option<mcp::PaginatedRequestParam>,
        _context: rmcp::service::RequestContext<rmcp::RoleServer>,
    ) -> impl core::future::Future<Output = Result<mcp::ListToolsResult, mcp::ErrorData>> + Send + '_
    {
        let schema: mcp::JsonObject = Default::default();
        std::future::ready(Ok(mcp::ListToolsResult {
            tools: vec![mcp::Tool::new("echo", "echo", schema)],
            next_cursor: None,
        }))
    }

    fn call_tool(
        &self,
        _request: mcp::CallToolRequestParam,
        context: rmcp::service::RequestContext<rmcp::RoleServer>,
    ) -> impl core::future::Future<Output = Result<mcp::CallToolResult, mcp::ErrorData>> + Send + '_
    {
        let mut observed = String::new();
        if let Some(parts) = context.extensions.get::<axum::http::request::Parts>()
            && let Some(v) = parts.headers.get("x-test").and_then(|v| v.to_str().ok())
        {
            observed = v.to_string();
        }
        let text = if observed.is_empty() {
            "no-header".to_string()
        } else {
            format!("x-test:{observed}")
        };
<<<<<<< HEAD
        std::future::ready(Ok(mcp::CallToolResult { content: vec![mcp::Content::text(text)], structured_content: None, is_error: None, meta: None }))
=======
        std::future::ready(Ok(mcp::CallToolResult {
            content: vec![mcp::Content::text(text)],
            structured_content: None,
            is_error: None,
            meta: None,
        }))
>>>>>>> 05b45c90
    }
}

#[tokio::test]
async fn http_client_can_connect_list_tools_and_send_headers() {
    // Start HTTP server at /mcp
    let listener = tokio::net::TcpListener::bind("127.0.0.1:0").await.unwrap();
    let addr = listener.local_addr().unwrap();
    let service: StreamableHttpService<TestHttpService, LocalSessionManager> =
        StreamableHttpService::new(
            || Ok(TestHttpService),
            Default::default(),
            StreamableHttpServerConfig {
                stateful_mode: true,
                sse_keep_alive: Some(std::time::Duration::from_secs(15)),
            },
        );
    let router = Router::new().nest_service("/mcp", service);
    tokio::spawn(async move {
        let _ = axum::serve(listener, router).await;
    });

    // Configure HTTP client with custom headers
    let mut headers = HashMap::new();
    headers.insert("x-test".to_string(), "yes".to_string());
    let cfg = MCPServerConfig {
        name: "http-upstream".into(),
        description: "test".into(),
        transport: TransportType::StreamableHttp,
        command: String::new(),
        args: vec![],
        env: Default::default(),
        endpoint: format!("http://{}:{}/mcp", addr.ip(), addr.port()),
        headers,
        requires_auth: false,
        enabled: true,
    };

    let client = ensure_rmcp_client(&cfg.name, &cfg)
        .await
        .expect("ensure http client");
    // list tools
    let tools = client.list_all_tools().await.expect("list tools");
    let names: Vec<_> = tools.into_iter().map(|t| t.name.to_string()).collect();
    assert!(names.contains(&"echo".to_string()));

    // call tool and verify header observed
    let res = client
        .call_tool(mcp::CallToolRequestParam {
            name: "echo".into(),
            arguments: None,
        })
        .await
        .expect("call echo");
    let text = res
        .content
        .iter()
        .filter_map(|c| c.as_text().map(|t| t.text.clone()))
        .collect::<Vec<_>>()
        .join("\n");
    assert!(text.contains("x-test:yes"), "expected header, got: {text}");
}<|MERGE_RESOLUTION|>--- conflicted
+++ resolved
@@ -19,9 +19,6 @@
                 .enable_tools()
                 .enable_tool_list_changed()
                 .build(),
-<<<<<<< HEAD
-            server_info: mcp::Implementation { name: "http-test".into(), version: "0.0.1".into(), title: None, website_url: None, icons: None },
-=======
             server_info: mcp::Implementation {
                 name: "http-test".into(),
                 title: None,
@@ -29,7 +26,6 @@
                 icons: None,
                 website_url: None,
             },
->>>>>>> 05b45c90
             instructions: None,
         }
     }
@@ -64,16 +60,12 @@
         } else {
             format!("x-test:{observed}")
         };
-<<<<<<< HEAD
-        std::future::ready(Ok(mcp::CallToolResult { content: vec![mcp::Content::text(text)], structured_content: None, is_error: None, meta: None }))
-=======
         std::future::ready(Ok(mcp::CallToolResult {
             content: vec![mcp::Content::text(text)],
             structured_content: None,
             is_error: None,
             meta: None,
         }))
->>>>>>> 05b45c90
     }
 }
 
