--- conflicted
+++ resolved
@@ -52,11 +52,7 @@
                     .enable_tools()
                     .enable_tool_list_changed()
                     .build(),
-<<<<<<< HEAD
-                server_info: mcp::Implementation { name: "up".into(), version: "0.0.1".into(), title: None, website_url: None, icons: None },
-=======
                 server_info: mcp::Implementation { name: "up".into(), title: None, version: "0.0.1".into(), icons: None, website_url: None },
->>>>>>> 05b45c90
                 instructions: None,
             }
         }
@@ -166,11 +162,7 @@
                     .enable_tools()
                     .enable_tool_list_changed()
                     .build(),
-<<<<<<< HEAD
-                server_info: mcp::Implementation { name: "err".into(), version: "0.0.1".into(), title: None, website_url: None, icons: None },
-=======
                 server_info: mcp::Implementation { name: "err".into(), title: None, version: "0.0.1".into(), icons: None, website_url: None },
->>>>>>> 05b45c90
                 instructions: None,
             }
         }
@@ -274,11 +266,7 @@
                     .enable_tools()
                     .enable_tool_list_changed()
                     .build(),
-<<<<<<< HEAD
-                server_info: mcp::Implementation { name: "batch".into(), version: "0.0.1".into(), title: None, website_url: None, icons: None },
-=======
                 server_info: mcp::Implementation { name: "batch".into(), title: None, version: "0.0.1".into(), icons: None, website_url: None },
->>>>>>> 05b45c90
                 instructions: None,
             }
         }
