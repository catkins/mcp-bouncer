use axum::Router;
use futures::future::join_all;
use rmcp::model as mcp;
use rmcp::transport::streamable_http_server::{
    StreamableHttpServerConfig, StreamableHttpService, session::local::LocalSessionManager,
};
use rmcp::{RoleServer, Service as McpService};

use crate::client::{ensure_rmcp_client, fetch_tools_for_cfg};
use crate::config::{ConfigProvider, MCPServerConfig, load_settings_with};
use crate::events::EventEmitter;
use crate::events::{client_status_changed, incoming_clients_updated};
use crate::incoming::record_connect;
use crate::logging;
use crate::unauthorized;

// Runtime-bound listen address storage
static RUNTIME_ADDR: std::sync::OnceLock<std::net::SocketAddr> = std::sync::OnceLock::new();

pub fn set_runtime_listen_addr(addr: std::net::SocketAddr) {
    let _ = RUNTIME_ADDR.set(addr);
}

pub fn get_runtime_listen_addr() -> Option<std::net::SocketAddr> {
    RUNTIME_ADDR.get().copied()
}

// Helper: JSON path extraction for InitializeRequest params (duplicated from main for reuse)
fn extract_str<'a>(val: &'a serde_json::Value, paths: &[&str]) -> Option<&'a str> {
    for path in paths {
        let mut cur = val;
        let mut ok = true;
        for seg in path.split('.') {
            if let Some(obj) = cur.as_object() {
                if let Some(next) = obj.get(seg) {
                    cur = next;
                } else {
                    ok = false;
                    break;
                }
            } else {
                ok = false;
                break;
            }
        }
        if ok && let Some(s) = cur.as_str() {
            return Some(s);
        }
    }
    None
}

#[derive(Clone)]
pub struct BouncerService<E, CP>
where
    E: EventEmitter + Clone + Send + Sync + 'static,
    CP: ConfigProvider + Clone + Send + Sync + 'static,
{
    pub emitter: E,
    pub cp: CP,
    pub session_id: std::sync::Arc<tokio::sync::RwLock<Option<String>>>,
}

impl<E, CP> McpService<RoleServer> for BouncerService<E, CP>
where
    E: EventEmitter + Clone + Send + Sync + 'static,
    CP: ConfigProvider + Clone + Send + Sync + 'static,
{
    async fn handle_request(
        &self,
        request: mcp::ClientRequest,
        _context: rmcp::service::RequestContext<RoleServer>,
    ) -> Result<mcp::ServerResult, mcp::ErrorData> {
        let start = std::time::Instant::now();
        let mut req_json = serde_json::to_value(&request).ok();
        let mut evt = None;
        match request {
            mcp::ClientRequest::InitializeRequest(req) => {
                let capabilities = mcp::ServerCapabilities::builder()
                    .enable_logging()
                    .enable_tools()
                    .enable_tool_list_changed()
                    .build();
                let result = mcp::InitializeResult {
                    protocol_version: mcp::ProtocolVersion::V_2025_03_26,
                    capabilities,
                    server_info: mcp::Implementation {
                        name: "MCP Bouncer".into(),
                        title: None,
                        version: env!("CARGO_PKG_VERSION").into(),
<<<<<<< HEAD
                        title: None,
                        website_url: None,
                        icons: None,
=======
                        icons: None,
                        website_url: None,
>>>>>>> 05b45c90
                    },
                    instructions: None,
                };
                if let Ok(val) = serde_json::to_value(&req)
                    && let Some(id) = emit_incoming_from_initialize(&self.emitter, &val).await
                {
                        let mut guard = self.session_id.write().await;
                        *guard = Some(id.clone());
                        // create initialize event skeleton
                        let mut e = logging::Event::new("initialize", id);
                        // enrich client fields from the same val
                        e.client_name = extract_str(&val, &["clientInfo.name", "client_info.name", "client.name", "params.clientInfo.name", "params.client_info.name", "params.client.name"]).map(|s| s.to_string());
                        e.client_version = extract_str(&val, &["clientInfo.version", "client_info.version", "client.version", "params.clientInfo.version", "params.client_info.version", "params.client.version"]).map(|s| s.to_string());
                        e.client_protocol = Some("jsonrpc-2.0".into());
                        e.request_json = req_json.clone();
                        evt = Some(e);
                }
                let out = mcp::ServerResult::InitializeResult(result);
                // log
                if let Some(mut e) = evt.take() {
                    e.response_json = serde_json::to_value(&out).ok();
                    e.ok = true;
                    e.duration_ms = Some(start.elapsed().as_millis() as i64);
                    let cloned = e.clone();
                    logging::log_rpc_event(e);
                    crate::events::logs_rpc_event(&self.emitter, &cloned);
                }
                Ok(out)
            }
            mcp::ClientRequest::ListToolsRequest(_req) => {
                let s = load_settings_with(&self.cp);
                let servers: Vec<_> = s.mcp_servers.into_iter().filter(|c| c.enabled).collect();
                const TOOL_LIST_TIMEOUT_SECS: u64 = 6;
                let mut tools = aggregate_tools(
                    servers,
                    std::time::Duration::from_secs(TOOL_LIST_TIMEOUT_SECS),
                )
                .await;
                // Filter out disabled tools based on persisted toggles
                let state = crate::config::load_tools_state_with(&self.cp);
                tools.retain(|t| {
                    if let Some((server, tool)) = t.name.split_once("::") {
                        state
                            .0
                            .get(server)
                            .and_then(|m| m.get(tool))
                            .copied()
                            .unwrap_or(true)
                    } else {
                        true
                    }
                });
                let out = mcp::ServerResult::ListToolsResult(mcp::ListToolsResult { tools, next_cursor: None });
                // log (ensure a session id exists even if initialize wasn't observed)
                let sid = self
                    .session_id
                    .read()
                    .await
                    .as_ref()
                    .cloned()
                    .unwrap_or_else(|| "anon".into());
                let mut e = logging::Event::new("listTools", sid);
                e.server_name = Some("aggregate".into());
                e.request_json = req_json.take();
                e.response_json = serde_json::to_value(&out).ok();
                e.ok = true;
                e.duration_ms = Some(start.elapsed().as_millis() as i64);
                let cloned = e.clone();
                logging::log_rpc_event(e);
                crate::events::logs_rpc_event(&self.emitter, &cloned);
                Ok(out)
            }
            mcp::ClientRequest::CallToolRequest(req) => {
                let name = req.params.name.to_string();
                let (server_name, tool_name) = name
                    .split_once("::")
                    .map(|(a, b)| (a.to_string(), b.to_string()))
                    .unwrap_or((String::new(), name.clone()));
                let sid = self
                    .session_id
                    .read()
                    .await
                    .clone()
                    .unwrap_or_else(|| "anon".into());
                let args_obj = req
                    .params
                    .arguments
                    .clone()
                    .map(serde_json::Value::Object)
                    .and_then(|v| v.as_object().cloned());
                let cfg_opt = match select_target_server(&self.cp, &server_name) {
                    Ok(opt) => opt,
                    Err(msg) => {
                        let out = mcp::ServerResult::CallToolResult(mcp::CallToolResult {
                            content: vec![mcp::Content::text(msg)],
                            structured_content: None,
                            is_error: Some(true),
                            meta: None,
                        });
                        // log error
                        let mut e = logging::Event::new("callTool", sid);
                        e.server_name = Some(server_name.clone());
                        e.request_json = req_json.take();
                        e.response_json = serde_json::to_value(&out).ok();
                        e.ok = false;
                        e.error = Some("multiple enabled servers; specify 'server::tool'".into());
                        e.duration_ms = Some(start.elapsed().as_millis() as i64);
                        logging::log_rpc_event(e);
                        return Ok(out);
                    }
                };
                if let Some(cfg) = cfg_opt {
                    match ensure_rmcp_client(&cfg.name, &cfg).await {
                        Ok(client) => match client
                            .call_tool(mcp::CallToolRequestParam {
                                name: tool_name.into(),
                                arguments: args_obj,
                            })
                            .await
                        {
                            Ok(res) => {
                                let out = mcp::ServerResult::CallToolResult(res.clone());
                                let mut e = logging::Event::new("callTool", sid);
                                e.server_name = Some(cfg.name.clone());
                                e.request_json = req_json.take();
                                e.response_json = serde_json::to_value(&out).ok();
                                let ok = res.is_error != Some(true);
                                e.ok = ok;
                                e.duration_ms = Some(start.elapsed().as_millis() as i64);
                                if !ok {
                                    e.error = Some("tool returned error".into());
                                }
                                let cloned = e.clone();
                                logging::log_rpc_event(e);
                                crate::events::logs_rpc_event(&self.emitter, &cloned);
                                Ok(out)
                            }
                            Err(e) => {
                                if matches!(cfg.transport, crate::config::TransportType::StreamableHttp) {
                                    unauthorized::on_possible_unauthorized(
                                        &cfg.name,
                                        Some(&cfg.endpoint),
                                    )
                                    .await;
                                    // Notify UI when auth is required
                                    client_status_changed(
                                        &self.emitter,
                                        &cfg.name,
                                        "requires_authorization",
                                    );
                                }
                                let out = mcp::ServerResult::CallToolResult(mcp::CallToolResult {
                                    content: vec![mcp::Content::text(format!("error: {e}"))],
                                    structured_content: None,
                                    is_error: Some(true),
                                    meta: None,
                                });
                                let mut evt = logging::Event::new("callTool", sid);
                                evt.server_name = Some(cfg.name.clone());
                                evt.request_json = req_json.take();
                                evt.response_json = serde_json::to_value(&out).ok();
                                evt.ok = false;
                                evt.error = Some(e.to_string());
                                evt.duration_ms = Some(start.elapsed().as_millis() as i64);
                                let cloned = evt.clone();
                                logging::log_rpc_event(evt);
                                crate::events::logs_rpc_event(&self.emitter, &cloned);
                                Ok(out)
                            }
                        },
                        Err(e) => {
                            let out = mcp::ServerResult::CallToolResult(mcp::CallToolResult {
<<<<<<< HEAD
                            content: vec![mcp::Content::text(format!("error: {e}"))],
                            structured_content: None,
                            is_error: Some(true),
                            meta: None,
=======
                                content: vec![mcp::Content::text(format!("error: {e}"))],
                                structured_content: None,
                                is_error: Some(true),
                                meta: None,
>>>>>>> 05b45c90
                            });
                            let mut evt = logging::Event::new("callTool", sid);
                            evt.server_name = Some(cfg.name.clone());
                            evt.request_json = req_json.take();
                            evt.response_json = serde_json::to_value(&out).ok();
                            evt.ok = false;
                            evt.error = Some(e.to_string());
                            evt.duration_ms = Some(start.elapsed().as_millis() as i64);
                            let cloned = evt.clone();
                            logging::log_rpc_event(evt);
                            crate::events::logs_rpc_event(&self.emitter, &cloned);
                            Ok(out)
                        }
                    }
                } else {
                    let out = mcp::ServerResult::CallToolResult(mcp::CallToolResult {
                        content: vec![mcp::Content::text("no server".to_string())],
                        structured_content: None,
                        is_error: Some(true),
                        meta: None,
                    });
                    let mut e = logging::Event::new("callTool", sid);
                    e.server_name = Some(server_name.clone());
                    e.request_json = req_json.take();
                    e.response_json = serde_json::to_value(&out).ok();
                    e.ok = false;
                    e.error = Some("no server".into());
                    e.duration_ms = Some(start.elapsed().as_millis() as i64);
                    let cloned = e.clone();
                    logging::log_rpc_event(e);
                    crate::events::logs_rpc_event(&self.emitter, &cloned);
                    Ok(out)
                }
            }
            other => {
                let _ = other;
                let out = mcp::ServerResult::empty(());
                let sid = self
                    .session_id
                    .read()
                    .await
                    .as_ref()
                    .cloned()
                    .unwrap_or_else(|| "anon".into());
                let mut e = logging::Event::new("other", sid);
                e.request_json = req_json.take();
                e.response_json = serde_json::to_value(&out).ok();
                e.ok = true;
                e.duration_ms = Some(start.elapsed().as_millis() as i64);
                let cloned = e.clone();
                logging::log_rpc_event(e);
                crate::events::logs_rpc_event(&self.emitter, &cloned);
                Ok(out)
            }
        }
    }

    async fn handle_notification(
        &self,
        _notification: mcp::ClientNotification,
        _context: rmcp::service::NotificationContext<RoleServer>,
    ) -> Result<(), mcp::ErrorData> {
        Ok(())
    }

    fn get_info(&self) -> mcp::ServerInfo {
        mcp::ServerInfo {
            protocol_version: mcp::ProtocolVersion::V_2025_03_26,
            capabilities: mcp::ServerCapabilities::builder()
                .enable_logging()
                .enable_tools()
                .enable_tool_list_changed()
                .build(),
            server_info: mcp::Implementation {
                name: "MCP Bouncer".into(),
                title: None,
                version: env!("CARGO_PKG_VERSION").into(),
<<<<<<< HEAD
                title: None,
                website_url: None,
                icons: None,
=======
                icons: None,
                website_url: None,
>>>>>>> 05b45c90
            },
            instructions: None,
        }
    }
}

fn to_mcp_tool(server: &str, v: &serde_json::Value) -> Option<mcp::Tool> {
    let name = v.get("name")?.as_str()?.to_string();
    let description = v
        .get("description")
        .and_then(|d| d.as_str())
        .map(|s| s.to_string());
    let schema_obj = v
        .get("inputSchema")
        .or_else(|| v.get("input_schema"))
        .and_then(|s| s.as_object().cloned())
        .unwrap_or_default();
    let fullname = format!("{server}::{name}");
    Some(mcp::Tool::new(
        fullname,
        description.unwrap_or_default(),
        schema_obj,
    ))
}

async fn emit_incoming_from_initialize<E: EventEmitter>(
    emitter: &E,
    val: &serde_json::Value,
) -> Option<String> {
    let name = extract_str(
        val,
        &[
            "clientInfo.name",
            "client_info.name",
            "client.name",
            "params.clientInfo.name",
            "params.client_info.name",
            "params.client.name",
        ],
    )
    .unwrap_or("unknown");
    let version = extract_str(
        val,
        &[
            "clientInfo.version",
            "client_info.version",
            "client.version",
            "params.clientInfo.version",
            "params.client_info.version",
            "params.client.version",
        ],
    )
    .unwrap_or("");
    let title = extract_str(
        val,
        &[
            "clientInfo.title",
            "client_info.title",
            "title",
            "params.clientInfo.title",
            "params.client_info.title",
            "params.title",
        ],
    )
    .map(|s| s.to_string());
    let id = record_connect(name.to_string(), version.to_string(), title).await;
    incoming_clients_updated(emitter, "connect");
    Some(id)
}

fn select_target_server<CP: ConfigProvider>(
    cp: &CP,
    server_name: &str,
) -> Result<Option<MCPServerConfig>, String> {
    if !server_name.is_empty() {
        Ok(load_settings_with(cp)
            .mcp_servers
            .into_iter()
            .find(|c| c.name == server_name))
    } else {
        let settings = load_settings_with(cp);
        let enabled: Vec<_> = settings
            .mcp_servers
            .into_iter()
            .filter(|c| c.enabled)
            .collect();
        Ok(match enabled.len() {
            0 => None,
            1 => enabled.into_iter().next(),
            _ => return Err("multiple enabled servers; specify 'server::tool'".to_string()),
        })
    }
}

async fn aggregate_tools(
    servers: Vec<MCPServerConfig>,
    timeout: std::time::Duration,
) -> Vec<mcp::Tool> {
    let tasks = servers.into_iter().map(|cfg| async move {
        let name = cfg.name.clone();
        let fut = async move { fetch_tools_for_cfg(&cfg).await };
        match tokio::time::timeout(timeout, fut).await {
            Ok(Ok(list)) => Some((name, list)),
            _ => None,
        }
    });
    let mut tools: Vec<mcp::Tool> = Vec::new();
    for res in join_all(tasks).await.into_iter().flatten() {
        let (server_name, list) = res;
        for item in list {
            if let Some(t) = to_mcp_tool(&server_name, &item) {
                tools.push(t);
            }
        }
    }
    tools
}

/* test module moved to end of file to satisfy clippy::items-after-test-module */
#[cfg(test)]
#[allow(clippy::items_after_test_module)]
mod tests {
    use super::*;
    use crate::config::{ConfigProvider, default_settings, save_settings_with};
    use std::fs;
    use std::path::PathBuf;
    use std::time::{SystemTime, UNIX_EPOCH};

    #[derive(Clone)]
    struct TestProvider {
        base: PathBuf,
    }
    impl TestProvider {
        fn new() -> Self {
            let stamp = SystemTime::now()
                .duration_since(UNIX_EPOCH)
                .unwrap()
                .as_nanos();
            let dir = std::env::temp_dir().join(format!(
                "mcp-bouncer-route-{}-{}",
                std::process::id(),
                stamp
            ));
            fs::create_dir_all(&dir).unwrap();
            Self { base: dir }
        }
    }
    impl ConfigProvider for TestProvider {
        fn base_dir(&self) -> PathBuf {
            self.base.clone()
        }
    }

    #[test]
    fn unqualified_tool_errors_when_multiple_enabled() {
        let cp = TestProvider::new();
        let mut s = default_settings();
        s.mcp_servers.push(MCPServerConfig {
            name: "a".into(),
            description: "d".into(),
            transport: crate::config::TransportType::Stdio,
            command: String::new(),
            args: vec![],
            env: Default::default(),
            endpoint: String::new(),
            headers: Default::default(),
            requires_auth: false,
            enabled: true,
        });
        s.mcp_servers.push(MCPServerConfig {
            name: "b".into(),
            description: "d".into(),
            transport: crate::config::TransportType::Stdio,
            command: String::new(),
            args: vec![],
            env: Default::default(),
            endpoint: String::new(),
            headers: Default::default(),
            requires_auth: false,
            enabled: true,
        });
        save_settings_with(&cp, &s).unwrap();
        let sel = super::select_target_server(&cp, "");
        assert!(sel.is_err());
        assert!(sel.err().unwrap().contains("multiple enabled servers"));
    }

    #[test]
    fn extract_str_reads_multiple_paths() {
        let val = serde_json::json!({
            "params": { "client_info": { "name": "X", "version": "1", "title": "T" } }
        });
        assert_eq!(
            super::extract_str(&val, &["clientInfo.name", "params.client_info.name"]),
            Some("X")
        );
        assert_eq!(
            super::extract_str(&val, &["clientInfo.version", "params.client_info.version"]),
            Some("1")
        );
        assert_eq!(
            super::extract_str(&val, &["clientInfo.title", "params.client_info.title"]),
            Some("T")
        );
    }

    #[test]
    fn to_mcp_tool_handles_input_schema_casing() {
        let v1 = serde_json::json!({ "name": "echo", "description": "d", "inputSchema": { "type": "object" } });
        let v2 = serde_json::json!({ "name": "ping", "input_schema": { "type": "object" } });
        let t1 = super::to_mcp_tool("srv", &v1).unwrap();
        let t2 = super::to_mcp_tool("srv", &v2).unwrap();
        assert!(t1.name.contains("srv::echo"));
        assert!(t2.name.contains("srv::ping"));
    }

    #[tokio::test]
    async fn stop_server_aborts_task() {
        let emitter = crate::events::BufferingEventEmitter::default();
        let cp = TestProvider::new();
        let (handle, _addr) =
            super::start_http_server(emitter.clone(), cp.clone(), "127.0.0.1:0".parse().unwrap())
                .await
                .unwrap();
        // Abort the server handle and ensure task finishes promptly
        super::stop_http_server(&handle);
        tokio::time::sleep(std::time::Duration::from_millis(50)).await;
        assert!(handle.is_finished());
    }

    #[tokio::test]
    #[serial_test::serial]
    async fn initialize_emits_incoming_once() {
        use crate::events::{BufferingEventEmitter, EVENT_INCOMING_CLIENTS_UPDATED};
        let emitter = BufferingEventEmitter::default();
        let _cp = TestProvider::new();
        crate::incoming::clear_incoming().await;
        // Directly test the helper using a value resembling the InitializeRequest shape
        let val = serde_json::json!({
            "clientInfo": { "name": "X", "version": "1", "title": "T" }
        });
        let _ = super::emit_incoming_from_initialize(&emitter, &val).await;
        let events = emitter.0.lock().unwrap().clone();
        let mut incoming = 0;
        for (ev, payload) in events {
            if ev == EVENT_INCOMING_CLIENTS_UPDATED {
                incoming += 1;
                assert_eq!(payload["reason"], "connect");
            }
        }
        assert_eq!(
            incoming, 1,
            "should emit exactly one incoming_clients_updated"
        );
        crate::incoming::clear_incoming().await;
    }

    #[tokio::test]
    async fn list_tools_does_not_emit_events() {
        use crate::events::BufferingEventEmitter;
        let emitter = BufferingEventEmitter::default();
        let _cp = TestProvider::new();
        // No emission happens unless emit_* helpers are called explicitly
        // Ensure our helper is not invoked and the buffer stays empty.
        let events = emitter.0.lock().unwrap();
        assert!(events.is_empty(), "list tools should not emit events");
    }
}

pub async fn start_http_server<E, CP>(
    emitter: E,
    cp: CP,
    addr: std::net::SocketAddr,
) -> Result<(tokio::task::JoinHandle<()>, std::net::SocketAddr), String>
where
    E: EventEmitter + Clone + Send + Sync + 'static,
    CP: ConfigProvider + Clone + Send + Sync + 'static,
{
    // Initialize logging (idempotent)
    let settings = load_settings_with(&cp);
    crate::logging::init_once_with(&cp, &settings);
    let service: StreamableHttpService<BouncerService<E, CP>, LocalSessionManager> =
        StreamableHttpService::new(
            move || {
                Ok(BouncerService {
                    emitter: emitter.clone(),
                    cp: cp.clone(),
                    session_id: std::sync::Arc::new(tokio::sync::RwLock::new(None)),
                })
            },
            Default::default(),
            StreamableHttpServerConfig {
                stateful_mode: true,
                sse_keep_alive: Some(std::time::Duration::from_secs(15)),
            },
        );
    let router = Router::new().nest_service("/mcp", service);
    let listener = tokio::net::TcpListener::bind(addr)
        .await
        .map_err(|e| e.to_string())?;
    let local = listener.local_addr().map_err(|e| e.to_string())?;
    // Record the runtime-bound address for UI/commands to query
    set_runtime_listen_addr(local);
    tracing::info!(target = "server", ip=%local.ip(), port=local.port(), "proxy_listening");
    let handle = tokio::spawn(async move {
        let _ = axum::serve(listener, router).await;
    });
    Ok((handle, local))
}

// Abort the HTTP server task. Intended for integration tests or coordinated shutdown.
pub fn stop_http_server(handle: &tokio::task::JoinHandle<()>) {
    handle.abort();
}

// Keep tests at the end of the file so clippy doesn't flag items after test module.<|MERGE_RESOLUTION|>--- conflicted
+++ resolved
@@ -88,14 +88,8 @@
                         name: "MCP Bouncer".into(),
                         title: None,
                         version: env!("CARGO_PKG_VERSION").into(),
-<<<<<<< HEAD
-                        title: None,
-                        website_url: None,
-                        icons: None,
-=======
                         icons: None,
                         website_url: None,
->>>>>>> 05b45c90
                     },
                     instructions: None,
                 };
@@ -268,17 +262,10 @@
                         },
                         Err(e) => {
                             let out = mcp::ServerResult::CallToolResult(mcp::CallToolResult {
-<<<<<<< HEAD
-                            content: vec![mcp::Content::text(format!("error: {e}"))],
-                            structured_content: None,
-                            is_error: Some(true),
-                            meta: None,
-=======
                                 content: vec![mcp::Content::text(format!("error: {e}"))],
                                 structured_content: None,
                                 is_error: Some(true),
                                 meta: None,
->>>>>>> 05b45c90
                             });
                             let mut evt = logging::Event::new("callTool", sid);
                             evt.server_name = Some(cfg.name.clone());
@@ -356,14 +343,8 @@
                 name: "MCP Bouncer".into(),
                 title: None,
                 version: env!("CARGO_PKG_VERSION").into(),
-<<<<<<< HEAD
-                title: None,
-                website_url: None,
-                icons: None,
-=======
                 icons: None,
                 website_url: None,
->>>>>>> 05b45c90
             },
             instructions: None,
         }
