--- conflicted
+++ resolved
@@ -22,12 +22,8 @@
  - Lint (no warnings allowed): `npm run lint` / auto-fix: `npm run lint:fix`
 
 #### Verify Changes (required)
-<<<<<<< HEAD
 - Run `npm run build` to catch type errors and bundling issues.
 - Run `npm run lint` and ensure it reports 0 warnings.
-=======
-- Lint + type-check front-end: `npm run lint` and `npm run build`
->>>>>>> 05b45c90
 - Run ALL tests (no warnings allowed):
   - Rust: `cargo test --manifest-path src-tauri/Cargo.toml`
   - Frontend: `npm run test:run`
